--- conflicted
+++ resolved
@@ -1,7 +1,6 @@
 package io.cdap.plugin.gcp.dataplex.sink;
 
 import io.cdap.cdap.api.data.format.StructuredRecord;
-
 import org.apache.hadoop.conf.Configuration;
 import org.apache.hadoop.io.NullWritable;
 import org.apache.hadoop.mapreduce.JobContext;
@@ -50,62 +49,56 @@
     when(mockContext.getConfiguration()).thenReturn(configuration);
     recordWriterToTest.close(mockContext);
 
-    //Verify that the delegate calls are being done as expected
-    verify(mockWriter, times(1)).write(mockWritable, mockRecord);
+        //Verify that the delegate calls are being done as expected
+        verify(mockWriter, times(1)).write(mockWritable, mockRecord);
 
-    //Verify count is being recorded as expected
-<<<<<<< HEAD
-    Assert.assertEquals(configuration
-      .getLong(String.format(DataplexOutputFormatProvider.RECORD_COUNT_FORMAT, mockContext.getTaskAttemptID()), 0), 1);
-=======
-    Assert.assertEquals(configuration.getLong(
-      String.format(DataplexOutputFormatProvider.RECORD_COUNT_FORMAT, mockContext.getTaskAttemptID()), 0), 1);
->>>>>>> 76c09325
-  }
+        //Verify count is being recorded as expected
+        Assert.assertEquals(configuration.getLong(String.format(DataplexOutputFormatProvider.RECORD_COUNT_FORMAT, mockContext.getTaskAttemptID()), 0), 1);
+    }
 
-  @Test
-  public void testDataPexOutputCommitter() throws IOException {
-    DataplexOutputCommitter committer = new DataplexOutputCommitter(fileOutputCommitter);
-    DataplexOutputCommitter committerToTest = spy(committer);
-    JobStatus.State mockState = JobStatus.State.SUCCEEDED;
+    @Test
+    public void testDataPexOutputCommitter() throws IOException {
+        DataplexOutputCommitter committer = new DataplexOutputCommitter(fileOutputCommitter);
+        DataplexOutputCommitter committerToTest = spy(committer);
+        JobStatus.State mockState = JobStatus.State.SUCCEEDED;
 
-    //test all the delegation
-    committerToTest.abortJob(mockJobContext, mockState);
-    verify(fileOutputCommitter, times(1)).abortJob(mockJobContext, mockState);
+        //test all the delegation
+        committerToTest.abortJob(mockJobContext, mockState);
+        verify(fileOutputCommitter, times(1)).abortJob(mockJobContext, mockState);
 
-    committerToTest.abortTask(mockContext);
-    verify(fileOutputCommitter, times(1)).abortTask(mockContext);
+        committerToTest.abortTask(mockContext);
+        verify(fileOutputCommitter, times(1)).abortTask(mockContext);
 
-    committerToTest.cleanupJob(mockJobContext);
-    verify(fileOutputCommitter, times(1)).cleanupJob(mockJobContext);
+        committerToTest.cleanupJob(mockJobContext);
+        verify(fileOutputCommitter, times(1)).cleanupJob(mockJobContext);
 
-    committerToTest.commitJob(mockJobContext);
-    verify(fileOutputCommitter, times(1)).commitJob(mockJobContext);
+        committerToTest.commitJob(mockJobContext);
+        verify(fileOutputCommitter, times(1)).commitJob(mockJobContext);
 
-    committerToTest.isCommitJobRepeatable(mockJobContext);
-    verify(fileOutputCommitter, times(1)).isCommitJobRepeatable(mockJobContext);
+        committerToTest.isCommitJobRepeatable(mockJobContext);
+        verify(fileOutputCommitter, times(1)).isCommitJobRepeatable(mockJobContext);
 
-    committerToTest.isRecoverySupported();
-    verify(fileOutputCommitter, times(1)).isRecoverySupported();
+        committerToTest.isRecoverySupported();
+        verify(fileOutputCommitter, times(1)).isRecoverySupported();
 
-    committerToTest.isRecoverySupported(mockJobContext);
-    verify(fileOutputCommitter, times(1)).isRecoverySupported(mockJobContext);
+        committerToTest.isRecoverySupported(mockJobContext);
+        verify(fileOutputCommitter, times(1)).isRecoverySupported(mockJobContext);
 
-    committerToTest.needsTaskCommit(mockContext);
-    verify(fileOutputCommitter, times(1)).needsTaskCommit(mockContext);
+        committerToTest.needsTaskCommit(mockContext);
+        verify(fileOutputCommitter, times(1)).needsTaskCommit(mockContext);
 
-    committerToTest.recoverTask(mockContext);
-    verify(fileOutputCommitter, times(1)).recoverTask(mockContext);
+        committerToTest.recoverTask(mockContext);
+        verify(fileOutputCommitter, times(1)).recoverTask(mockContext);
 
-    committerToTest.setupJob(mockJobContext);
-    verify(fileOutputCommitter, times(1)).setupJob(mockJobContext);
+        committerToTest.setupJob(mockJobContext);
+        verify(fileOutputCommitter, times(1)).setupJob(mockJobContext);
 
-    committerToTest.setupTask(mockContext);
-    verify(fileOutputCommitter, times(1)).setupTask(mockContext);
+        committerToTest.setupTask(mockContext);
+        verify(fileOutputCommitter, times(1)).setupTask(mockContext);
 
-    Configuration configuration = new Configuration();
-    when(mockContext.getConfiguration()).thenReturn(configuration);
-    committerToTest.commitTask(mockContext);
-    verify(fileOutputCommitter, times(1)).commitTask(mockContext);
-  }
+        Configuration configuration = new Configuration();
+        when(mockContext.getConfiguration()).thenReturn(configuration);
+        committerToTest.commitTask(mockContext);
+        verify(fileOutputCommitter, times(1)).commitTask(mockContext);
+    }
 }